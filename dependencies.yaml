--- conflicted
+++ resolved
@@ -72,8 +72,8 @@
           - cxx-compiler
           - cython
           - doxygen=1.8.20
-          - libraft-headers==23.12.*
-          - librmm==23.12.*
+          - libraft-headers==24.2.*
+          - librmm==24.2.*
           - nanobind>=0.2.0
           - nccl
           - scikit-build
@@ -165,13 +165,7 @@
   run:
     common:
       - output_types: [conda, requirements]
-<<<<<<< HEAD
-        packages:
-          - libraft-headers==24.2.*
-          - librmm==24.2.*
-=======
         packages: []
->>>>>>> 9dc74b76
   test_cpp:
     common:
       - output_types: [conda, requirements]
